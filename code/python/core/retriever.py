# Copyright (c) 2025 Microsoft Corporation.
# Licensed under the MIT License

"""
Unified vector database interface with support for Azure AI Search, Milvus, and Qdrant.
This module provides abstract base classes and concrete implementations for database operations.
"""

import os
import time
import asyncio
import subprocess
import sys
from abc import ABC, abstractmethod
from typing import List, Dict, Any, Optional, Union, Tuple, Type
import json

from core.config import CONFIG
from core.utils.utils import get_param
from misc.logger.logging_config_helper import get_configured_logger
from misc.logger.logger import LogLevel
from core.utils.json_utils import merge_json_array

logger = get_configured_logger("retriever")

# Client cache for reusing instances
_client_cache = {}
_client_cache_lock = asyncio.Lock()

# Preloaded client modules
_preloaded_modules = {}

def init():
    """Initialize retrieval clients based on configuration."""
    # Preload modules for enabled endpoints
    for endpoint_name, endpoint_config in CONFIG.retrieval_endpoints.items():
        if endpoint_config.enabled and endpoint_config.db_type:
            db_type = endpoint_config.db_type
            try:
                # Ensure packages are installed
                _ensure_package_installed(db_type)
                
                # Preload the module
                if db_type == "azure_ai_search":
                    from retrieval_providers.azure_search_client import AzureSearchClient
                    _preloaded_modules[db_type] = AzureSearchClient
                elif db_type == "milvus":
                    from retrieval_providers.milvus_client import MilvusVectorClient
                    _preloaded_modules[db_type] = MilvusVectorClient
                elif db_type == "opensearch":
                    from retrieval_providers.opensearch_client import OpenSearchClient
                    _preloaded_modules[db_type] = OpenSearchClient
                elif db_type == "qdrant":
                    from retrieval_providers.qdrant import QdrantVectorClient
                    _preloaded_modules[db_type] = QdrantVectorClient
                elif db_type == "snowflake_cortex_search":
                    from retrieval_providers.snowflake_client import SnowflakeCortexSearchClient
                    _preloaded_modules[db_type] = SnowflakeCortexSearchClient
                elif db_type == "elasticsearch":
                    from retrieval_providers.elasticsearch_client import ElasticsearchClient
                    _preloaded_modules[db_type] = ElasticsearchClient
                elif db_type == "postgres":
                    from retrieval_providers.postgres_client import PgVectorClient
                    _preloaded_modules[db_type] = PgVectorClient
                elif db_type == "shopify_mcp":
                    from retrieval_providers.shopify_mcp import ShopifyMCPClient
                    _preloaded_modules[db_type] = ShopifyMCPClient
                elif db_type == "cloudflare_autorag":
                    from code.python.retrieval_providers.cf_autorag_client import (
                        CloudflareAutoRAGClient,
                    )

                    _preloaded_modules[db_type] = CloudflareAutoRAGClient
                elif db_type == "hnswlib":
                    print(f"[RETRIEVER] Preloading hnswlib module for endpoint: {endpoint_name}")
                    from retrieval_providers.hnswlib_client import HnswlibClient
                    _preloaded_modules[db_type] = HnswlibClient
                    print(f"[RETRIEVER] Successfully preloaded hnswlib module")

            except Exception as e:
                logger.warning(f"Failed to preload {db_type} client module: {e}")

# Mapping of database types to their required pip packages
_db_type_packages = {
    "azure_ai_search": ["azure-core", "azure-search-documents>=11.4.0"],
    "milvus": ["pymilvus>=1.1.0", "numpy"],
    "opensearch": ["httpx>=0.28.1"],
    "qdrant": ["qdrant-client>=1.14.0"],
    "snowflake_cortex_search": ["httpx>=0.28.1"],
    "elasticsearch": ["elasticsearch[async]>=8,<9"],
    "postgres": ["psycopg", "psycopg[binary]>=3.1.12", "psycopg[pool]>=3.2.0", "pgvector>=0.4.0"],
    "shopify_mcp": ["aiohttp>=3.8.0"],
<<<<<<< HEAD
    "cloudflare_autorag": ['cloudflare>=4.3.1', "httpx>=0.28.1", "zon>=3.0.0"],
    "hnswlib": ["hnswlib>=0.7.0"],
=======
    "cloudflare_autorag": ['cloudflare>=4.3.1', "httpx>=0.28.1", "zon>=3.0.0", "markdown>=3.8.2", "beautifulsoup4>=4.13.4"],
>>>>>>> bd82ae42
}

# Cache for installed packages
_installed_packages = set()

def _ensure_package_installed(db_type: str):
    """
    Ensure the required packages for a database type are installed.
    
    Args:
        db_type: The type of database backend
    """
    if db_type not in _db_type_packages:
        return
    
    packages = _db_type_packages[db_type]
    for package in packages:
        # Extract package name without version for caching
        package_name = package.split(">=")[0].split("==")[0].split("[")[0]
        
        if package_name in _installed_packages:
            continue
            
        try:
            # Try to import the package first
            if package_name == "azure-core":
                __import__("azure.core")
            elif package_name == "azure-search-documents":
                __import__("azure.search.documents")
            elif package_name == "qdrant-client":
                __import__("qdrant_client")
            elif package_name == "elasticsearch":
                __import__("elasticsearch")
            elif package_name == "psycopg":
                __import__("psycopg")
            elif package_name == "hnswlib":
                __import__("hnswlib")
            else:
                __import__(package_name)
            _installed_packages.add(package_name)
            logger.debug(f"Package {package_name} is already installed")
        except ImportError:
            # Package not installed, install it
            logger.info(f"Installing {package} for {db_type} backend...")
            try:
                subprocess.check_call([
                    sys.executable, "-m", "pip", "install", package, "--quiet"
                ])
                _installed_packages.add(package_name)
                logger.info(f"Successfully installed {package}")
            except subprocess.CalledProcessError as e:
                logger.error(f"Failed to install {package}: {e}")
                raise ValueError(f"Failed to install required package {package} for {db_type}")


class VectorDBClientInterface(ABC):
    """
    Abstract base class defining the interface for vector database clients.
    All vector database implementations should implement these methods.
    """
    
    @abstractmethod
    async def delete_documents_by_site(self, site: str, **kwargs) -> int:
        """
        Delete all documents matching the specified site.
        
        Args:
            site: Site identifier
            **kwargs: Additional parameters
            
        Returns:
            Number of documents deleted
        """
        pass
    
    @abstractmethod
    async def upload_documents(self, documents: List[Dict[str, Any]], **kwargs) -> int:
        """
        Upload documents to the database.
        
        Args:
            documents: List of document objects
            **kwargs: Additional parameters
            
        Returns:
            Number of documents uploaded
        """
        pass
    
    @abstractmethod
    async def search(self, query: str, site: Union[str, List[str]], 
                    num_results: int = 50, **kwargs) -> List[List[str]]:
        """
        Search for documents matching the query and site.
        
        Args:
            query: Search query string
            site: Site identifier or list of sites
            num_results: Maximum number of results to return
            **kwargs: Additional parameters
            
        Returns:
            List of search results
        """
        pass
    
    @abstractmethod
    async def search_by_url(self, url: str, **kwargs) -> Optional[List[str]]:
        """
        Retrieve a document by its exact URL.
        
        Args:
            url: URL to search for
            **kwargs: Additional parameters
            
        Returns:
            Document data or None if not found
        """
        pass
    
    @abstractmethod
    async def search_all_sites(self, query: str, num_results: int = 50, **kwargs) -> List[List[str]]:
        """
        Search across all sites.
        
        Args:
            query: Search query string
            num_results: Maximum number of results to return
            **kwargs: Additional parameters
            
        Returns:
            List of search results
        """
        pass
    
    async def get_sites(self, **kwargs) -> Optional[List[str]]:
        """
        Get list of all sites available in the database.
        
        Args:
            **kwargs: Additional parameters
            
        Returns:
            List of site names if supported, None if not supported by this backend.
            
        Note:
            Backends that don't support this method should return None.
            The default implementation returns None.
        """
       
        return None


class RetrievalClientBase(VectorDBClientInterface):
    """
    Base implementation for retrieval clients with default caching behavior.
    All retrieval provider implementations should inherit from this class.
    """
    
    def __init__(self):
        """Initialize the base client with caching structures."""
        # Cache for available sites
        self._sites_cache: Optional[List[str]] = None
        self._sites_cache_time: float = 0
        self._cache_expiry_seconds = 300  # 5 minutes cache expiry
        self._cache_lock = asyncio.Lock()
    
    async def can_handle_query(self, site: Union[str, List[str]], **kwargs) -> bool:
        """
        Check if this provider can handle a query for the given site(s).
        Implements caching with stale-while-revalidate pattern.
        
        Args:
            site: Site identifier or list of sites
            **kwargs: Additional parameters
            
        Returns:
            True if the provider can handle queries for at least one of the requested sites
        """
        # Handle 'all' case - always return True
        if site == "all":
            return True
        
        # Get cached or fresh sites list
        available_sites = await self._get_cached_sites()
        
        # If get_sites is not supported or errored, assume provider might have the site
        if available_sites is None:
            return True
        
        # If no sites available, provider can't handle any query
        if not available_sites:
            return False
        
        # Convert site to list for uniform handling
        sites_to_check = [site] if isinstance(site, str) else site
        
        # Check if any requested site is available
        return any(s in available_sites for s in sites_to_check)
    
    async def _get_cached_sites(self) -> Optional[List[str]]:
        """
        Get sites list with caching and background refresh.
        Uses stale-while-revalidate pattern for better performance.
        
        Returns:
            List of available sites or None if get_sites is not supported
        """
        current_time = time.time()
        cache_age = current_time - self._sites_cache_time
        
        # If we have cache and it's fresh, return it immediately
        if self._sites_cache is not None and cache_age < self._cache_expiry_seconds:
            return self._sites_cache
        
        # If we have stale cache (but not too old), return it and refresh in background
        if self._sites_cache is not None and cache_age < self._cache_expiry_seconds * 10:
            logger.debug(f"Returning stale sites cache (age: {cache_age:.1f}s), refreshing in background")
            # Start background refresh (fire and forget)
            asyncio.create_task(self._refresh_sites_cache())
            return self._sites_cache
        
        # No cache or very old cache - fetch synchronously
        async with self._cache_lock:
            # Check again in case another coroutine just updated it
            if self._sites_cache is not None:
                cache_age = time.time() - self._sites_cache_time
                if cache_age < self._cache_expiry_seconds:
                    return self._sites_cache
            
            try:
                sites = await self.get_sites()
                self._sites_cache = sites
                self._sites_cache_time = current_time
                if sites:
                    logger.info(f"Provider has {len(sites)} sites: {sites[:5]}{'...' if len(sites) > 5 else ''}")
                return sites
            except AttributeError:
                # get_sites method doesn't exist - not supported by this backend
                logger.debug("Provider does not support get_sites()")
                self._sites_cache = None
                self._sites_cache_time = current_time
                return None
            except Exception as e:
                logger.warning(f"Failed to get sites from provider: {e}")
                # Keep using old cache if available
                return self._sites_cache
    
    async def _refresh_sites_cache(self) -> None:
        """Refresh the sites cache in the background."""
        try:
            sites = await self.get_sites()
            async with self._cache_lock:
                self._sites_cache = sites
                self._sites_cache_time = time.time()
            if sites:
                logger.debug(f"Background refresh: Provider has {len(sites)} sites")
        except Exception as e:
            logger.warning(f"Background refresh of sites cache failed: {e}")
            # Don't update cache - keep using stale value


class VectorDBClient:
    """
    Unified client for vector database operations. This class routes operations to the appropriate
    client implementation based on the database type specified in configuration.
    """
    
    def __init__(self, endpoint_name: Optional[str] = None, query_params: Optional[Dict[str, Any]] = None):
        """
        Initialize the database client.
        
        Args:
            endpoint_name: Optional name of the endpoint to use (for backward compatibility)
            query_params: Optional query parameters for overriding endpoint
        """
        self.query_params = query_params or {}
        self.endpoint_name = endpoint_name  # Store the endpoint name
        self.db_type = None  # Will be set based on the primary endpoint
        
        # In development mode, check if query_params specifies a database endpoint
        if CONFIG.is_development_mode() and self.query_params:
            # Check for 'db' or 'retrieval_backend' parameter
            param_endpoint = self.query_params.get('db') or self.query_params.get('retrieval_backend')
            print(f"[RETRIEVER] Development mode - param_endpoint from query_params: {param_endpoint}")
            if param_endpoint:
                # Handle case where param_endpoint might be a list
                if isinstance(param_endpoint, list):
                    if len(param_endpoint) > 0:
                        param_endpoint = param_endpoint[0]
                        logger.warning(f"Development mode: 'db' parameter was a list, using first element: {param_endpoint}")
                    else:
                        logger.error("Development mode: 'db' parameter is an empty list")
                        param_endpoint = None
                
                if param_endpoint:
                    logger.info(f"Development mode: Using database endpoint from params: {param_endpoint}")
                    endpoint_name = param_endpoint
        
        # If specific endpoint requested, validate and use it
        if endpoint_name:
            try:
                if endpoint_name not in CONFIG.retrieval_endpoints:
                    available_endpoints = list(CONFIG.retrieval_endpoints.keys())
                    error_msg = f"Invalid endpoint: '{endpoint_name}'. Available endpoints: {', '.join(available_endpoints)}"
                    logger.error(error_msg)
                    raise ValueError(error_msg)
            except TypeError as e:
                # This can happen if endpoint_name is unhashable (e.g., a list)
                error_msg = f"Invalid endpoint name type: {type(endpoint_name).__name__}. Expected string, got: {endpoint_name}"
                logger.error(error_msg)
                raise ValueError(error_msg) from e
            
            # For backward compatibility, use only the specified endpoint
            endpoint_config = CONFIG.retrieval_endpoints[endpoint_name]
            self.enabled_endpoints = {endpoint_name: endpoint_config}
            self.db_type = endpoint_config.db_type  # Set db_type from the endpoint
            logger.info(f"VectorDBClient initialized with specific endpoint: {endpoint_name}")
        else:
            # Get all enabled endpoints and validate they have required credentials
            self.enabled_endpoints = {}
            for name, config in CONFIG.retrieval_endpoints.items():
                if not config.enabled:
                    continue
                    
                # Check if endpoint has required credentials based on db_type
                if self._has_valid_credentials(name, config):
                    self.enabled_endpoints[name] = config
                else:
                    logger.warning(f"Endpoint {name} is enabled but missing required credentials, skipping")
            
            if not self.enabled_endpoints:
                error_msg = "No enabled retrieval endpoints with valid credentials found"
                logger.error(error_msg)
                # Debug: show which endpoints were checked and why they were skipped
                for name, config in CONFIG.retrieval_endpoints.items():
                    if config.enabled:
                        logger.error(f"Endpoint {name} was enabled but skipped - missing credentials?")
                raise ValueError(error_msg)
            
            # Set db_type to the first enabled endpoint's type (for logging)
            if self.enabled_endpoints:
                first_endpoint = next(iter(self.enabled_endpoints.values()))
                self.db_type = first_endpoint.db_type
            
            logger.info(f"VectorDBClient initialized with {len(self.enabled_endpoints)} enabled endpoints: {list(self.enabled_endpoints.keys())}")
        
        # Validate write endpoint if configured (skip for specific endpoint mode)
        self.write_endpoint = CONFIG.write_endpoint
        if self.write_endpoint and not endpoint_name:  # Only validate write endpoint if not in specific endpoint mode
            if self.write_endpoint not in CONFIG.retrieval_endpoints:
                raise ValueError(f"Write endpoint '{self.write_endpoint}' not found in configuration")
            
            write_config = CONFIG.retrieval_endpoints[self.write_endpoint]
            if not self._has_valid_credentials(self.write_endpoint, write_config):
                raise ValueError(f"Write endpoint '{self.write_endpoint}' is missing required credentials")
            
            logger.info(f"Write operations will use endpoint: {self.write_endpoint}")
        elif not endpoint_name:
            logger.warning("No write endpoint configured - write operations will fail")
        
        self._retrieval_lock = asyncio.Lock()
        
        
    
    
    
    
    def _has_valid_credentials(self, name: str, config) -> bool:
        """
        Check if an endpoint has valid credentials based on its database type.
        
        Args:
            name: Endpoint name
            config: Endpoint configuration
            
        Returns:
            True if endpoint has required credentials
        """
        db_type = config.db_type
        
        if db_type in ["azure_ai_search", "snowflake_cortex_search", "opensearch", "milvus"]:
            # These require API key and endpoint
            logger.debug(f"Checking credentials for {name} (type: {db_type})")
            logger.debug(f"  api_key: {bool(config.api_key)} ({config.api_key[:10] + '...' if config.api_key else 'None'})")
            logger.debug(f"  api_endpoint: {bool(config.api_endpoint)} ({config.api_endpoint if config.api_endpoint else 'None'})")
            return bool(config.api_key and config.api_endpoint)
        elif db_type == "qdrant":
            # Qdrant can use either local path or remote URL
            if config.database_path:
                return True  # Local file-based storage
            else:
                return bool(config.api_endpoint)  # Remote server (api_key is optional)
        elif db_type == "elasticsearch":
            # Elasticsearch requires endpoint, API key is optional
            return bool(config.api_endpoint)
        elif db_type == "postgres":
            # PostgreSQL requires endpoint (connection string) and optionally api_key (password)
            return bool(config.api_endpoint)
        elif db_type == "shopify_mcp":
            # Shopify MCP doesn't require authentication
            return True
        elif db_type == "cloudflare_autorag":
            return bool(config.api_key)
        elif db_type == "hnswlib":
            # HNSW requires a database path to the pre-built index
            return bool(config.database_path)
        else:
            logger.warning(f"Unknown database type {db_type} for endpoint {name}")
            return False
    
    async def get_client(self, endpoint_name: str) -> VectorDBClientInterface:
        """
        Get or initialize the appropriate vector database client for a specific endpoint.
        Uses a cache to avoid creating duplicate client instances.
        
        Args:
            endpoint_name: Name of the endpoint to get client for
            
        Returns:
            Appropriate vector database client
        """
        if endpoint_name not in self.enabled_endpoints:
            raise ValueError(f"Endpoint {endpoint_name} is not in enabled endpoints")
            
        config = self.enabled_endpoints[endpoint_name]
        db_type = config.db_type
        
        # Use cache key combining db_type and endpoint
        cache_key = f"{db_type}_{endpoint_name}"
        
        # Check if client already exists in cache
        async with _client_cache_lock:
            if cache_key in _client_cache:
                return _client_cache[cache_key]
            
            # Ensure required packages are installed
            _ensure_package_installed(db_type)
            
            # Create the appropriate client with dynamic imports
            logger.debug(f"Creating new client for {db_type} with endpoint {endpoint_name}")
            
            try:
                # Use preloaded module if available, otherwise load on demand
                if db_type in _preloaded_modules:
                    client_class = _preloaded_modules[db_type]
                    client = client_class(endpoint_name)
                elif db_type == "azure_ai_search":
                    from retrieval_providers.azure_search_client import AzureSearchClient
                    client = AzureSearchClient(endpoint_name)
                elif db_type == "milvus":
                    from retrieval_providers.milvus_client import MilvusVectorClient
                    client = MilvusVectorClient(endpoint_name)
                elif db_type == "opensearch":
                    from retrieval_providers.opensearch_client import OpenSearchClient
                    client = OpenSearchClient(endpoint_name)
                elif db_type == "qdrant":
                    from retrieval_providers.qdrant import QdrantVectorClient
                    client = QdrantVectorClient(endpoint_name)
                elif db_type == "snowflake_cortex_search":
                    from retrieval_providers.snowflake_client import SnowflakeCortexSearchClient
                    client = SnowflakeCortexSearchClient(endpoint_name)
                elif db_type == "cloudflare_autorag":
                    from retrieval_providers.cf_autorag_client import (
                        CloudflareAutoRAGClient,
                    )

                    client = CloudflareAutoRAGClient(endpoint_name)
                elif db_type == "elasticsearch":
                    from retrieval_providers.elasticsearch_client import ElasticsearchClient
                    client = ElasticsearchClient(endpoint_name)
                elif db_type == "postgres":
                    from retrieval_providers.postgres_client import PgVectorClient
                    client = PgVectorClient(endpoint_name)
                elif db_type == "shopify_mcp":
                    from retrieval_providers.shopify_mcp import ShopifyMCPClient
                    client = ShopifyMCPClient(endpoint_name)
                elif db_type == "hnswlib":
                    print(f"[RETRIEVER] Creating hnswlib client for endpoint: {endpoint_name}")
                    from retrieval_providers.hnswlib_client import HnswlibClient
                    client = HnswlibClient(endpoint_name)
                    print(f"[RETRIEVER] Successfully created hnswlib client")
                else:
                    error_msg = f"Unsupported database type: {db_type}"
                    logger.error(error_msg)
                    raise ValueError(error_msg)
            except ImportError as e:
                logger.error(f"Failed to import client for {db_type}: {e}")
                raise ValueError(f"Failed to load client for {db_type}: {e}")
            
            # Store in cache and return
            _client_cache[cache_key] = client
            return client
    
    def _deduplicate_by_url(self, results: List[List[str]]) -> List[List[str]]:
        """
        Deduplicate search results by URL, keeping the entry with longer content.
        
        Args:
            results: List of search results from multiple endpoints
            
        Returns:
            Deduplicated list of results
        """
        url_to_result = {}
        
        for result in results:
            # Assuming result format is [url, title, content, ...]
            if len(result) >= 3:
                url = result[0]
                content = result[2] if len(result) > 2 else ""
                
                # If URL not seen before or current content is longer, keep it
                if url not in url_to_result or len(content) > len(url_to_result[url][2]):
                    url_to_result[url] = result
        
        # Return deduplicated results
        return list(url_to_result.values())
    
    def _aggregate_results(self, endpoint_results: Dict[str, List[List[str]]]) -> List[List[str]]:
        """
        Aggregate results from multiple endpoints, merging JSON data for duplicate URLs.
        
        When the same URL appears in multiple endpoints, the JSON data (second element)
        from each source is merged into a single array.
        
        Args:
            endpoint_results: Dictionary mapping endpoint names to their results
            
        Returns:
            Aggregated results with merged JSON for duplicate URLs
        """
        # Dictionary to store aggregated data by URL
        # Format: {url: {"result": [url, json_array, name, site], "sources": [json1, json2...]}}
        url_to_data = {}
        
        # First pass: collect all results and group by URL
        for endpoint_name, results in endpoint_results.items():
            if results:
                logger.debug(f"Got {len(results)} results from {endpoint_name}")
                
                for result in results:
                    if len(result) >= 4:  # Ensure we have [url, json, name, site]
                        url = result[0]
                        json_data = result[1]
                        name = result[2]
                        site = result[3]
                        
                        if url not in url_to_data:
                            # First occurrence of this URL
                            url_to_data[url] = {
                                "url": url,
                                "json_list": [json_data] if json_data else [],
                                "name": name,
                                "site": site,
                                "first_endpoint": endpoint_name
                            }
                        else:
                            # URL already seen, append JSON data
                            if json_data:
                                url_to_data[url]["json_list"].append(json_data)
        
        # Second pass: build final results maintaining order from first endpoint
        # We'll interleave to preserve relevance ordering
        final_results = []
        seen_urls = set()
        
        # Create iterators for each endpoint's results
        iterators = {}
        for endpoint_name, results in endpoint_results.items():
            if results:
                iterators[endpoint_name] = iter(results)
        
        # Interleave results to maintain relevance ordering
        while iterators:
            endpoints_to_remove = []
            
            for endpoint_name, iterator in iterators.items():
                try:
                    result = next(iterator)
                    if len(result) >= 1:
                        url = result[0]
                        if url and url not in seen_urls:
                            seen_urls.add(url)
                            # Get the aggregated data for this URL
                            data = url_to_data.get(url)
                            if data:
                                # Merge JSON data if multiple sources
                                json_list = data["json_list"]
                                if len(json_list) > 1:
                                    # Multiple sources - merge them
                                    merged_json = merge_json_array(json_list)
                                    # Convert back to JSON string
                                    merged_json_str = json.dumps(merged_json)
                                else:
                                    # Single source - use as is
                                    merged_json_str = json_list[0] if json_list else "{}"
                                
                                # Create result with merged JSON
                                merged_result = [
                                    data["url"],
                                    merged_json_str,  # Single merged JSON string
                                    data["name"],
                                    data["site"]
                                ]
                                final_results.append(merged_result)
                except StopIteration:
                    endpoints_to_remove.append(endpoint_name)
            
            # Remove exhausted iterators
            for endpoint in endpoints_to_remove:
                del iterators[endpoint]
        
        # Calculate total results safely
        total_results = sum(len(r) for r in endpoint_results.values() if r is not None)
        logger.info(f"Aggregated {total_results} total results into {len(final_results)} unique URLs")
        
        return final_results
    
    async def delete_documents_by_site(self, site: str, **kwargs) -> int:
        """
        Delete all documents matching the specified site.
        
        Args:
            site: Site identifier
            **kwargs: Additional parameters
            
        Returns:
            Number of documents deleted
        """
        if not self.write_endpoint:
            raise ValueError("No write endpoint configured for delete operations")
            
        async with self._retrieval_lock:
            logger.info(f"Deleting documents for site: {site} using write endpoint: {self.write_endpoint}")
            
            try:
                client = await self.get_client(self.write_endpoint)
                count = await client.delete_documents_by_site(site, **kwargs)
                logger.info(f"Successfully deleted {count} documents for site: {site}")
                return count
            except Exception as e:
                logger.exception(f"Error deleting documents for site {site}: {e}")
                logger.log_with_context(
                    LogLevel.ERROR,
                    "Document deletion failed",
                    {
                        "error_type": type(e).__name__,
                        "error_message": str(e),
                        "site": site,
                        "endpoint": self.write_endpoint
                    }
                )
                raise
    
    async def upload_documents(self, documents: List[Dict[str, Any]], **kwargs) -> int:
        """
        Upload documents to the database.
        
        Args:
            documents: List of document objects
            **kwargs: Additional parameters
            
        Returns:
            Number of documents uploaded
        """
        if not self.write_endpoint:
            raise ValueError("No write endpoint configured for upload operations")
            
        async with self._retrieval_lock:
            logger.info(f"Uploading {len(documents)} documents to write endpoint: {self.write_endpoint}")
            
            try:
                client = await self.get_client(self.write_endpoint)
                count = await client.upload_documents(documents, **kwargs)
                logger.info(f"Successfully uploaded {count} documents")
                return count
            except Exception as e:
                logger.exception(f"Error uploading documents: {e}")
                logger.log_with_context(
                    LogLevel.ERROR,
                    "Document upload failed",
                    {
                        "error_type": type(e).__name__,
                        "error_message": str(e),
                        "document_count": len(documents),
                        "endpoint": self.write_endpoint
                    }
                )
                raise
    
    async def search(self, query: str, site: Union[str, List[str]], 
                    num_results: int = 50, endpoint_name: Optional[str] = None, **kwargs) -> List[List[str]]:
        """
        Search for documents matching the query and site.
        
        Args:
            query: Search query string
            site: Site identifier or list of sites
            num_results: Maximum number of results to return
            endpoint_name: Optional endpoint name override
            **kwargs: Additional parameters
            
        Returns:
            List of search results
        """
        # Handle configured sites
        if site == "all":
            sites = CONFIG.nlweb.sites
            if sites and sites != "all":
                # Use configured sites instead of "all"
                site = sites

        # If specific endpoint is requested, use only that endpoint
        if endpoint_name:
            if endpoint_name not in CONFIG.retrieval_endpoints:
                raise ValueError(f"Invalid endpoint: {endpoint_name}")
            temp_client = VectorDBClient(endpoint_name=endpoint_name)
            return await temp_client.search(query, site, num_results, **kwargs)
        
        # Process site parameter for consistency
        if isinstance(site, str) and ',' in site:
            site = site.replace('[', '').replace(']', '')
            site = [s.strip() for s in site.split(',')]
        elif isinstance(site, str):
            site = site.replace(" ", "_")

        async with self._retrieval_lock:
            logger.info(f"Searching for '{query[:50]}...' in site: {site}, num_results: {num_results}")
            logger.info(f"Querying {len(self.enabled_endpoints)} enabled endpoints in parallel")
            start_time = time.time()
            
            # Create tasks for parallel queries to endpoints that have the requested site
            tasks = []
            endpoint_names = []
            skipped_endpoints = []
            
            for endpoint_name in self.enabled_endpoints:
                try:
                    client = await self.get_client(endpoint_name)
                    
                    # If only one endpoint is enabled (e.g., explicit db= parameter), skip can_handle_query check
                    if len(self.enabled_endpoints) == 1:
                        # Single endpoint mode - use it regardless of can_handle_query
                        logger.info(f"Single endpoint mode for {endpoint_name}, skipping can_handle_query check")
                    else:
                        # Check if the provider can handle this query
                        if not await client.can_handle_query(site, **kwargs):
                            skipped_endpoints.append(endpoint_name)
                            continue
                    
                    # Use search_all_sites if site is "all"
                    if site == "all":
                        task = asyncio.create_task(client.search_all_sites(query, num_results, **kwargs))
                    else:
                        # Pass all arguments including handler to all clients
                        # Individual clients can choose to use or ignore the handler
                        task = asyncio.create_task(client.search(query, site, num_results, **kwargs))
                    tasks.append(task)
                    endpoint_names.append(endpoint_name)
                except Exception as e:
                    logger.warning(f"Failed to create search task for endpoint {endpoint_name}: {e}")
            
            if skipped_endpoints:
                logger.debug(f"Skipped endpoints without site '{site}': {skipped_endpoints}")
            
            if not tasks:
                raise ValueError("No valid endpoints available for search")
            
            # Execute all searches in parallel and collect results
            results = await asyncio.gather(*tasks, return_exceptions=True)
            
            # Process results and handle failures gracefully
            endpoint_results = {}
            successful_endpoints = 0
            
            for endpoint_name, result in zip(endpoint_names, results):
                if isinstance(result, Exception):
                    logger.warning(f"Search failed for endpoint {endpoint_name}: {result}")
                elif result is None:
                    logger.warning(f"Endpoint {endpoint_name} returned None, treating as empty results")
                    endpoint_results[endpoint_name] = []
                else:
                    endpoint_results[endpoint_name] = result
                    successful_endpoints += 1
            
            if successful_endpoints == 0:
                raise ValueError("All endpoint searches failed")
            
            # Aggregate and deduplicate results
            final_results = self._aggregate_results(endpoint_results)
            
            # Limit to requested number of results
            # Results are already in relevance order from aggregation
            final_results = final_results[:num_results]
            
            end_time = time.time()
            search_duration = end_time - start_time
            
            logger.log_with_context(
                LogLevel.INFO,
                "Parallel search completed",
                {
                    "duration": f"{search_duration:.2f}s",
                    "endpoints_queried": len(tasks),
                    "endpoints_succeeded": successful_endpoints,
                    "total_results": len(final_results),
                    "site": site
                }
            )
            
            return final_results
    
    async def search_by_url(self, url: str, endpoint_name: Optional[str] = None, **kwargs) -> Optional[List[str]]:
        """
        Retrieve a document by its exact URL.
        
        Args:
            url: URL to search for
            endpoint_name: Optional endpoint name override
            **kwargs: Additional parameters
            
        Returns:
            Document data or None if not found
        """
        # If endpoint is specified and different from current, create a new client for that endpoint
        if endpoint_name and endpoint_name != self.endpoint_name:
            temp_client = VectorDBClient(endpoint_name=endpoint_name)
            return await temp_client.search_by_url(url, **kwargs)
        
        async with self._retrieval_lock:
            logger.info(f"Retrieving item with URL: {url}")
            
            try:
                # For single endpoint mode, use the first (and only) endpoint
                if self.endpoint_name:
                    client = await self.get_client(self.endpoint_name)
                else:
                    # Multiple endpoints - need to search all of them
                    for endpoint_name in self.enabled_endpoints:
                        try:
                            client = await self.get_client(endpoint_name)
                            result = await client.search_by_url(url, **kwargs)
                            if result:
                                return result
                        except Exception as e:
                            logger.warning(f"Failed to search by URL in endpoint {endpoint_name}: {e}")
                    return None
                
                result = await client.search_by_url(url, **kwargs)
                
                if result:
                    logger.debug(f"Successfully retrieved item for URL: {url}")
                else:
                    logger.warning(f"No item found for URL: {url}")
                
                return result
            except Exception as e:
                logger.exception(f"Error retrieving item with URL: {url}")
                logger.log_with_context(
                    LogLevel.ERROR,
                    "Item retrieval failed",
                    {
                        "error_type": type(e).__name__,
                        "error_message": str(e),
                        "url": url,
                        "db_type": self.db_type,
                        "endpoint": self.endpoint_name
                    }
                )
                raise
    
    async def search_all_sites(self, query: str, num_results: int = 50, 
                             endpoint_name: Optional[str] = None, **kwargs) -> List[List[str]]:
        """
        Search across all sites.
        
        Args:
            query: Search query string
            num_results: Maximum number of results to return
            endpoint_name: Optional endpoint name override
            **kwargs: Additional parameters
            
        Returns:
            List of search results
        """
        # Just call search with "all" as the site parameter
        # The individual clients will handle "all" appropriately
        return await self.search(query, "all", num_results, endpoint_name, **kwargs)
    
    async def get_sites(self, endpoint_name: Optional[str] = None, **kwargs) -> List[str]:
        """
        Get list of all sites available in the database.
        
        For backends that don't support get_sites, returns an empty list to indicate
        that the backend should be queried for all sites.
        
        Args:
            endpoint_name: Optional endpoint name override
            **kwargs: Additional parameters
            
        Returns:
            List of site names, or empty list if backend doesn't support get_sites
        """
        
        # If endpoint is specified and different from current, create a new client for that endpoint
        if endpoint_name and endpoint_name != self.endpoint_name:
            temp_client = VectorDBClient(endpoint_name=endpoint_name)
            return await temp_client.get_sites(**kwargs)
        
        async with self._retrieval_lock:
            logger.info("Retrieving list of sites from database")
            
            try:
                # For single endpoint mode, use the first (and only) endpoint
                if self.endpoint_name:
                    client = await self.get_client(self.endpoint_name)
                    sites = await client.get_sites(**kwargs)
                else:
                    # Multiple endpoints - aggregate sites from all
                    all_sites = set()
                    for endpoint_name in self.enabled_endpoints:
                        try:
                            client = await self.get_client(endpoint_name)
                            endpoint_sites = await client.get_sites(**kwargs)
                            if endpoint_sites:  # Not None and not empty
                                all_sites.update(endpoint_sites)
                        except Exception as e:
                            logger.warning(f"Failed to get sites from endpoint {endpoint_name}: {e}")
                    sites = list(all_sites)
                
                # If backend doesn't support get_sites, it should return None
                if sites is None:
                    # Return empty list to indicate unknown sites
                    logger.info(f"Backend doesn't support get_sites, will query for all sites")
                    return []
                
                logger.log_with_context(
                    LogLevel.INFO,
                    "Sites retrieved",
                    {
                        "sites_count": len(sites),
                        "db_type": self.db_type,
                        "endpoint": self.endpoint_name
                    }
                )
                return sites
            except Exception as e:
                # Backend doesn't support get_sites or error occurred
                logger.info(f"Backend doesn't support get_sites or error occurred: {e}")
                
                # Return empty list to indicate unknown sites (will be queried for all)
                logger.log_with_context(
                    LogLevel.INFO,
                    "Backend doesn't support get_sites, will query for all sites",
                    {
                        "db_type": self.db_type,
                        "endpoint": self.endpoint_name,
                        "error": str(e)
                    }
                )
                return []


# Factory function to make it easier to get a client with the right type
def get_vector_db_client(endpoint_name: Optional[str] = None, 
                        query_params: Optional[Dict[str, Any]] = None) -> VectorDBClient:
    """
    Factory function to create a vector database client with the appropriate configuration.
    Uses a global cache to avoid repeated initialization and site queries.
    
    Args:
        endpoint_name: Optional name of the endpoint to use
        query_params: Optional query parameters for overriding endpoint
        
    Returns:
        Configured VectorDBClient instance (cached if possible)
    """
    global _client_cache
    
    # Create a cache key based on endpoint_name
    # Note: We don't include query_params in the key since they're typically the same
    cache_key = endpoint_name or 'default'
    
    # Check if we have a cached client
    if cache_key in _client_cache:
        return _client_cache[cache_key]
    
    # Create a new client and cache it
    client = VectorDBClient(endpoint_name=endpoint_name, query_params=query_params)
    _client_cache[cache_key] = client
    
    return client




async def search(query: str, 
                site: str = "all",
                num_results: int = 50,
                endpoint_name: Optional[str] = None,
                query_params: Optional[Dict[str, Any]] = None,
                handler: Optional[Any] = None,
                **kwargs) -> List[Dict[str, Any]]:
    """
    Simplified search interface that combines client creation and search in one call.
    
    Args:
        query: The search query
        site: Site to search in (default: "all")
        num_results: Number of results to return (default: 10)
        endpoint_name: Optional name of the endpoint to use
        query_params: Optional query parameters for overriding endpoint
        handler: Optional handler with http_handler for sending messages
        **kwargs: Additional parameters passed to the search method
        
    Returns:
        List of search results
        
    Example:
        results = await search("climate change", site="example.com", num_results=5)
    """
    client = get_vector_db_client(endpoint_name=endpoint_name, query_params=query_params)
    # Pass handler through kwargs if provided
    if handler:
        kwargs['handler'] = handler
    results = await client.search(query, site, num_results, **kwargs)
    
    # Send retrieval count message if handler is provided and in debug mode
    if handler and getattr(handler, 'debug_mode', False) and hasattr(handler, 'http_handler') and hasattr(handler.http_handler, 'write_stream'):
        retrieval_message = {
            "message_type": "retrieval_count",
            "query": query,
            "site": site,
            "count": len(results),
            "requested_count": num_results,
            "sender_info": {"id": "system", "name": "NLWeb"}
        }
        try:
            await handler.http_handler.write_stream(retrieval_message)
            logger.info(f"Sent retrieval count message: {len(results)} results for query '{query}' on site '{site}'")
        except Exception as e:
            logger.warning(f"Failed to send retrieval count message: {e}")
    
    return results


async def search_all_sites(query: str,
                          top_n: int = 10,
                          endpoint_name: Optional[str] = None,
                          query_params: Optional[Dict[str, Any]] = None,
                          **kwargs) -> List[Dict[str, Any]]:
    """
    Search across all sites using a simplified interface.
    
    Args:
        query: The search query
        top_n: Number of results to return (default: 10)
        endpoint_name: Optional name of the endpoint to use
        query_params: Optional query parameters for overriding endpoint
        **kwargs: Additional parameters passed to the search_all_sites method
        
    Returns:
        List of search results from all sites
        
    Example:
        results = await search_all_sites("climate change", top_n=20)
    """
    client = get_vector_db_client(endpoint_name=endpoint_name, query_params=query_params)
    return await client.search_all_sites(query, top_n, **kwargs)


async def get_sites(endpoint_name: Optional[str] = None,
                   query_params: Optional[Dict[str, Any]] = None) -> List[str]:
    """
    Get list of available sites from the database.
    
    Args:
        endpoint_name: Optional name of the endpoint to use
        query_params: Optional query parameters for overriding endpoint
        
    Returns:
        List of site names available in the database
        
    Example:
        sites = await get_sites()
    """
    client = get_vector_db_client(endpoint_name=endpoint_name, query_params=query_params)
    return await client.get_sites()


async def search_by_url(url: str,
                       endpoint_name: Optional[str] = None,
                       query_params: Optional[Dict[str, Any]] = None,
                       **kwargs) -> Optional[List[str]]:
    """
    Retrieve a document by its exact URL.
    
    Args:
        url: URL to search for
        endpoint_name: Optional name of the endpoint to use
        query_params: Optional query parameters for overriding endpoint
        **kwargs: Additional parameters passed to the search_by_url method
        
    Returns:
        Document data or None if not found
        
    Example:
        document = await search_by_url("https://example.com/article")
    """
    client = get_vector_db_client(endpoint_name=endpoint_name, query_params=query_params)
    return await client.search_by_url(url, **kwargs)


async def upload_documents(documents: List[Dict[str, Any]],
                          endpoint_name: Optional[str] = None,
                          query_params: Optional[Dict[str, Any]] = None,
                          **kwargs) -> int:
    """
    Upload documents to the database using the configured write endpoint.
    
    Args:
        documents: List of document objects to upload
        endpoint_name: Optional name of the endpoint to use (overrides write_endpoint)
        query_params: Optional query parameters for overriding endpoint
        **kwargs: Additional parameters passed to the upload_documents method
        
    Returns:
        Number of documents uploaded
        
    Example:
        count = await upload_documents(documents)
    """
    client = get_vector_db_client(endpoint_name=endpoint_name, query_params=query_params)
    return await client.upload_documents(documents, **kwargs)


async def delete_documents_by_site(site: str,
                                  endpoint_name: Optional[str] = None,
                                  query_params: Optional[Dict[str, Any]] = None,
                                  **kwargs) -> int:
    """
    Delete all documents for a specific site from the database.
    
    Args:
        site: Site identifier to delete documents for
        endpoint_name: Optional name of the endpoint to use (overrides write_endpoint)
        query_params: Optional query parameters for overriding endpoint
        **kwargs: Additional parameters passed to the delete_documents_by_site method
        
    Returns:
        Number of documents deleted
        
    Example:
        count = await delete_documents_by_site("example.com")
    """
    client = get_vector_db_client(endpoint_name=endpoint_name, query_params=query_params)
    return await client.delete_documents_by_site(site, **kwargs)<|MERGE_RESOLUTION|>--- conflicted
+++ resolved
@@ -90,12 +90,8 @@
     "elasticsearch": ["elasticsearch[async]>=8,<9"],
     "postgres": ["psycopg", "psycopg[binary]>=3.1.12", "psycopg[pool]>=3.2.0", "pgvector>=0.4.0"],
     "shopify_mcp": ["aiohttp>=3.8.0"],
-<<<<<<< HEAD
-    "cloudflare_autorag": ['cloudflare>=4.3.1', "httpx>=0.28.1", "zon>=3.0.0"],
+    "cloudflare_autorag": ['cloudflare>=4.3.1', "httpx>=0.28.1", "zon>=3.0.0", "markdown>=3.8.2", "beautifulsoup4>=4.13.4"],
     "hnswlib": ["hnswlib>=0.7.0"],
-=======
-    "cloudflare_autorag": ['cloudflare>=4.3.1', "httpx>=0.28.1", "zon>=3.0.0", "markdown>=3.8.2", "beautifulsoup4>=4.13.4"],
->>>>>>> bd82ae42
 }
 
 # Cache for installed packages
